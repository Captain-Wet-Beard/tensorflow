load("//tensorflow:tensorflow.bzl", "transitive_hdrs")
load("//tensorflow/lite:build_def.bzl", "tflite_copts")
load("//tensorflow/lite/micro:build_def.bzl", "cc_library", "micro_copts")
load("//tensorflow/lite:special_rules.bzl", "tflite_portable_test_suite_combined")

package(
    default_visibility = [
        "//visibility:public",
    ],
    licenses = ["notice"],  # Apache 2.0
)

tflite_deps_intel = [
    "@arm_neon_2_x86_sse",
]

HARD_FP_FLAGS_IF_APPLICABLE = select({
    "//tensorflow:android_arm": ["-mfloat-abi=softfp"],
    "//tensorflow:android_arm64": ["-mfloat-abi=softfp"],
    "//tensorflow:android_armeabi": ["-mfloat-abi=softfp"],
    "//conditions:default": [],
})

NEON_FLAGS_IF_APPLICABLE = select({
    ":arm": [
        "-O3",
        "-mfpu=neon",
    ],
    ":armeabi-v7a": [
        "-O3",
        "-mfpu=neon",
    ],
    ":armv7a": [
        "-O3",
        "-mfpu=neon",
    ],
    "//conditions:default": [
        "-O3",
    ],
})

cc_library(
    name = "compatibility",
    hdrs = ["compatibility.h"],
    build_for_embedded = True,
    copts = tflite_copts(),
    deps = [
        "//tensorflow/lite/kernels:op_macros",
    ],
)

cc_library(
    name = "types",
    hdrs = ["types.h"],
    build_for_embedded = True,
    copts = tflite_copts(),
    deps = [
        ":compatibility",
    ],
)

cc_library(
    name = "legacy_types",
    hdrs = ["legacy_types.h"],
    copts = tflite_copts(),
    deps = [
        ":types",
    ],
)

config_setting(
    name = "aarch64",
    values = {
        "cpu": "aarch64",
    },
)

config_setting(
    name = "arm",
    values = {
        "cpu": "arm",
    },
)

config_setting(
    name = "arm64-v8a",
    values = {
        "cpu": "arm64-v8a",
    },
)

config_setting(
    name = "armv7a",
    values = {
        "cpu": "armv7a",
    },
)

config_setting(
    name = "armeabi-v7a",
    values = {
        "cpu": "armeabi-v7a",
    },
)

config_setting(
    name = "haswell",
    values = {
        "cpu": "haswell",
    },
)

config_setting(
    name = "ios_x86_64",
    values = {
        "cpu": "ios_x86_64",
    },
)

config_setting(
    name = "ios_armv7",
    values = {
        "cpu": "ios_armv7",
    },
)

config_setting(
    name = "ios_arm64",
    values = {
        "cpu": "ios_arm64",
    },
)

config_setting(
    name = "ios_arm64e",
    values = {
        "cpu": "ios_arm64e",
    },
)

config_setting(
    name = "k8",
    values = {
        "cpu": "k8",
    },
)

config_setting(
    name = "x86",
    values = {
        "cpu": "x86",
    },
)

config_setting(
    name = "x86_64",
    values = {
        "cpu": "x86_64",
    },
)

config_setting(
    name = "darwin",
    values = {
        "cpu": "darwin",
    },
)

config_setting(
    name = "darwin_x86_64",
    values = {
        "cpu": "darwin_x86_64",
    },
)

config_setting(
    name = "freebsd",
    values = {
        "cpu": "freebsd",
    },
)

config_setting(
    name = "windows",
    values = {
        "cpu": "x64_windows",
    },
)

config_setting(
    name = "raspberry_pi_with_neon",
    define_values = {
        "raspberry_pi_with_neon": "true",
    },
    values = {
        "cpu": "armeabi",
    },
)

cc_library(
    name = "common",
    srcs = [],
    hdrs = ["common.h"],
    copts = tflite_copts(),
    deps = [
        ":cpu_check",
        ":types",
        "@gemmlowp//:fixedpoint",
    ],
)

cc_library(
    name = "optimized_base",
    srcs = [],
    hdrs = [
        "optimized/depthwiseconv_3x3_filter_common.h",
        "optimized/depthwiseconv_float.h",
        "optimized/depthwiseconv_multithread.h",
        "optimized/depthwiseconv_uint8.h",
        "optimized/depthwiseconv_uint8_3x3_filter.h",
        "optimized/im2col_utils.h",
        "optimized/integer_ops/add.h",
        "optimized/integer_ops/conv.h",
        "optimized/integer_ops/depthwise_conv.h",
        "optimized/integer_ops/depthwise_conv_3x3_filter.h",
        "optimized/integer_ops/depthwise_conv_hybrid.h",
        "optimized/integer_ops/depthwise_conv_hybrid_3x3_filter.h",
        "optimized/integer_ops/fully_connected.h",
        "optimized/integer_ops/mean.h",
        "optimized/integer_ops/mul.h",
        "optimized/integer_ops/pooling.h",
        "optimized/integer_ops/softmax.h",
        "optimized/integer_ops/transpose_conv.h",
        "optimized/optimized_ops.h",
        "optimized/sparse_ops/fully_connected.h",
    ],
    copts = tflite_copts(),
    deps = [
        ":common",
        ":compatibility",
        ":cpu_check",
        ":quantization_util",
        ":strided_slice_logic",
        ":types",
        ":reference_base",
        ":round",
        ":tensor",
        ":tensor_utils",
        ":transpose_utils",
        "//third_party/eigen3",
        "@gemmlowp//:fixedpoint",
        "//tensorflow/lite/experimental/ruy/profiler:instrumentation",
        "//tensorflow/lite/c:common",
        "//tensorflow/lite/kernels:cpu_backend_context",
        "//tensorflow/lite/kernels:cpu_backend_threadpool",
        "//tensorflow/lite/kernels:cpu_backend_gemm",
    ] + select({
        ":haswell": tflite_deps_intel,
        ":ios_x86_64": tflite_deps_intel,
        ":k8": tflite_deps_intel,
        ":x86": tflite_deps_intel,
        ":x86_64": tflite_deps_intel,
        ":darwin": tflite_deps_intel,
        ":darwin_x86_64": tflite_deps_intel,
        ":freebsd": tflite_deps_intel,
        ":windows": tflite_deps_intel,
        "//conditions:default": [],
    }),
)

cc_library(
    name = "legacy_optimized_base",
    srcs = [],
    hdrs = [
        "optimized/depthwiseconv_3x3_filter_common.h",
        "optimized/depthwiseconv_float.h",
        "optimized/depthwiseconv_uint8.h",
        "optimized/depthwiseconv_uint8_3x3_filter.h",
        "optimized/im2col_utils.h",
        "optimized/legacy_optimized_ops.h",
        "optimized/optimized_ops.h",
    ],
    copts = tflite_copts(),
    deps = [
        ":common",
        ":compatibility",
        ":cpu_check",
        ":optimized_base",
        ":quantization_util",
        ":strided_slice_logic",
        ":tensor",
        ":tensor_utils",
        ":transpose_utils",
        ":types",
        ":legacy_types",
        ":legacy_reference_base",
        ":round",
        "//third_party/eigen3",
        "@gemmlowp",
        "//tensorflow/lite/c:common",
        "//tensorflow/lite/kernels:cpu_backend_context",
        "//tensorflow/lite/kernels:cpu_backend_threadpool",
        "//tensorflow/lite/kernels:cpu_backend_gemm",
        "//tensorflow/lite/experimental/ruy/profiler:instrumentation",
    ] + select({
        ":haswell": tflite_deps_intel,
        ":ios_x86_64": tflite_deps_intel,
        ":k8": tflite_deps_intel,
        ":x86": tflite_deps_intel,
        ":x86_64": tflite_deps_intel,
        ":darwin": tflite_deps_intel,
        ":darwin_x86_64": tflite_deps_intel,
        ":freebsd": tflite_deps_intel,
        ":windows": tflite_deps_intel,
        "//conditions:default": [],
    }),
)

cc_library(
    name = "optimized",
    hdrs = [
        "optimized/eigen_spatial_convolutions.h",
        "optimized/eigen_tensor_reduced_instantiations_oss.h",
        "optimized/multithreaded_conv.h",
    ],
    copts = tflite_copts(),
    deps = [
        ":common",
        ":optimized_base",
        ":tensor",
        ":types",
        "//tensorflow/core/kernels:eigen_spatial_convolutions-inl",
        "//tensorflow/lite:string_util",
        "//tensorflow/lite/c:common",
        "//third_party/eigen3",
    ],
)

cc_test(
    name = "tensor_test",
    srcs = ["tensor_test.cc"],
    deps = [
        ":tensor",
        "@com_google_googletest//:gtest_main",
    ],
)

cc_library(
    name = "round",
    srcs = [],
    hdrs = ["round.h"],
    copts = tflite_copts(),
)

cc_library(
    name = "quantization_util",
    srcs = ["quantization_util.cc"],
    hdrs = ["quantization_util.h"],
    copts = tflite_copts() + micro_copts(),
    deps = [
        ":compatibility",
        ":round",
        ":types",
        "//tensorflow/lite/kernels:op_macros",
    ],
)

cc_test(
    name = "quantization_util_test",
    srcs = ["quantization_util_test.cc"],
    deps = [
        ":common",
        ":quantization_util",
        "@com_google_googletest//:gtest_main",
    ],
)

cc_library(
    name = "transpose_utils",
    srcs = [
        "transpose_utils.cc",
    ],
    hdrs = [
        "transpose_utils.h",
    ],
    copts = tflite_copts(),
    deps = [
        ":types",
    ],
)

cc_test(
    name = "transpose_utils_test",
    srcs = ["transpose_utils_test.cc"],
    deps = [
        ":transpose_utils",
        "@com_google_googletest//:gtest",
    ],
)

cc_library(
    name = "strided_slice_logic",
    srcs = [],
    hdrs = [
        "strided_slice_logic.h",
    ],
    copts = tflite_copts(),
    deps = [
        ":compatibility",
        ":types",
    ],
)

cc_library(
    name = "reference_base",
    srcs = [],
    hdrs = [
        "reference/add.h",
        "reference/arg_min_max.h",
        "reference/binary_function.h",
        "reference/ceil.h",
        "reference/comparisons.h",
        "reference/concatenation.h",
        "reference/conv.h",
        "reference/densify.h",
        "reference/depthwiseconv_float.h",
        "reference/depthwiseconv_uint8.h",
        "reference/dequantize.h",
        "reference/floor.h",
        "reference/fully_connected.h",
        "reference/integer_ops/add.h",
        "reference/integer_ops/conv.h",
        "reference/integer_ops/depthwise_conv.h",
        "reference/integer_ops/dequantize.h",
        "reference/integer_ops/fully_connected.h",
        "reference/integer_ops/l2normalization.h",
        "reference/integer_ops/log_softmax.h",
        "reference/integer_ops/logistic.h",
        "reference/integer_ops/mean.h",
        "reference/integer_ops/mul.h",
        "reference/integer_ops/pooling.h",
        "reference/integer_ops/softmax.h",
        "reference/integer_ops/tanh.h",
        "reference/integer_ops/transpose_conv.h",
        "reference/logistic.h",
        "reference/maximum_minimum.h",
        "reference/mul.h",
        "reference/neg.h",
        "reference/non_max_suppression.h",
        "reference/pad.h",
        "reference/pooling.h",
        "reference/prelu.h",
        "reference/process_broadcast_shapes.h",
        "reference/quantize.h",
        "reference/reduce.h",
        "reference/reference_ops.h",
        "reference/requantize.h",
        "reference/round.h",
        "reference/softmax.h",
        "reference/sparse_ops/fully_connected.h",
        "reference/strided_slice.h",
        "reference/svdf.h",
    ],
    copts = tflite_copts(),
    deps = [
        ":common",
        ":compatibility",
        ":quantization_util",
        ":round",
        ":strided_slice_logic",
        ":tensor",
        ":tensor_utils",
        ":types",
        "@gemmlowp//:fixedpoint",
        "//third_party/eigen3",
        "//tensorflow/lite/c:common",
        "//tensorflow/lite/kernels:op_macros",
        "//tensorflow/lite/experimental/ruy/profiler:instrumentation",
        "//tensorflow/lite/tools/optimize/sparsity:format_converter",
    ] + select({
        ":haswell": tflite_deps_intel,
        ":ios_x86_64": tflite_deps_intel,
        ":k8": tflite_deps_intel,
        ":x86": tflite_deps_intel,
        ":x86_64": tflite_deps_intel,
        ":darwin": tflite_deps_intel,
        ":darwin_x86_64": tflite_deps_intel,
        ":freebsd": tflite_deps_intel,
        ":windows": tflite_deps_intel,
        "//conditions:default": [],
    }),
)

cc_library(
    name = "legacy_reference_base",
    srcs = [],
    hdrs = [
        "reference/add.h",
        "reference/arg_min_max.h",
        "reference/binary_function.h",
        "reference/ceil.h",
        "reference/comparisons.h",
        "reference/concatenation.h",
        "reference/conv.h",
        "reference/densify.h",
        "reference/depthwiseconv_float.h",
        "reference/depthwiseconv_uint8.h",
        "reference/dequantize.h",
        "reference/floor.h",
        "reference/fully_connected.h",
        "reference/legacy_reference_ops.h",
        "reference/logistic.h",
        "reference/maximum_minimum.h",
        "reference/mul.h",
        "reference/neg.h",
        "reference/pad.h",
        "reference/pooling.h",
        "reference/prelu.h",
        "reference/process_broadcast_shapes.h",
        "reference/quantize.h",
        "reference/reduce.h",
        "reference/reference_ops.h",
        "reference/requantize.h",
        "reference/round.h",
        "reference/softmax.h",
        "reference/strided_slice.h",
    ],
    copts = tflite_copts(),
    deps = [
        ":common",
        ":compatibility",
        ":quantization_util",
        ":round",
        ":strided_slice_logic",
        ":legacy_types",
        ":tensor",
        ":types",
        "//third_party/eigen3",
        "@gemmlowp",
        "//tensorflow/lite/c:common",
        "//tensorflow/lite/kernels:op_macros",
        "//tensorflow/lite/experimental/ruy/profiler:instrumentation",
        "//tensorflow/lite/tools/optimize/sparsity:format_converter",
    ] + select({
        ":haswell": tflite_deps_intel,
        ":ios_x86_64": tflite_deps_intel,
        ":k8": tflite_deps_intel,
        ":x86": tflite_deps_intel,
        ":x86_64": tflite_deps_intel,
        ":darwin": tflite_deps_intel,
        ":darwin_x86_64": tflite_deps_intel,
        ":freebsd": tflite_deps_intel,
        ":windows": tflite_deps_intel,
        "//conditions:default": [],
    }),
)

cc_library(
    name = "tensor",
    hdrs = [
        "tensor.h",
        "tensor_ctypes.h",
    ],
    build_for_embedded = True,
    copts = tflite_copts(),
    deps = [
        ":types",
        "//tensorflow/lite:string_util",
        "//tensorflow/lite/c:common",
    ],
)

# Deprecated version of :tensor, kept for backwards compatibility.
cc_library(
    name = "reference",
    hdrs = [
        "tensor.h",
        "tensor_ctypes.h",
    ],
    copts = tflite_copts(),
    deps = [
        ":types",
        "//tensorflow/lite:string_util",
        "//tensorflow/lite/c:common",
    ],
)

cc_library(
    name = "portable_tensor_utils",
    srcs = [
        "reference/portable_tensor_utils.cc",
    ],
    hdrs = [
        "reference/portable_tensor_utils.h",
        "reference/portable_tensor_utils_impl.h",
    ],
    copts = tflite_copts(),
    deps = [
        ":common",
        ":compatibility",
        ":round",
        "//tensorflow/lite:minimal_logging",
        "//tensorflow/lite/c:common",
        "//tensorflow/lite/kernels:cpu_backend_context",
        "@gemmlowp",
    ],
)

cc_library(
    name = "neon_tensor_utils",
    srcs = [
        "optimized/neon_tensor_utils.cc",
    ],
    hdrs = [
        "optimized/neon_tensor_utils.h",
        "optimized/neon_tensor_utils_impl.h",
    ],
    copts = tflite_copts() + NEON_FLAGS_IF_APPLICABLE + HARD_FP_FLAGS_IF_APPLICABLE,
    deps = [
        ":common",
        ":compatibility",
        ":cpu_check",
        ":portable_tensor_utils",
        ":round",
        "//tensorflow/lite/c:common",
        "//tensorflow/lite/experimental/ruy",
        "//tensorflow/lite/experimental/ruy:detect_arm",
        "//tensorflow/lite/kernels:cpu_backend_context",
        "//tensorflow/lite/kernels:cpu_backend_gemm",
    ],
)

cc_library(
    name = "sse_tensor_utils",
    srcs = [
        "compatibility.h",
        "optimized/sse_tensor_utils.cc",
    ],
    hdrs = [
        "optimized/sse_tensor_utils.h",
        "optimized/sse_tensor_utils_impl.h",
    ],
    copts = tflite_copts(),
    deps = [
        ":cpu_check",
        ":neon_tensor_utils",
        ":portable_tensor_utils",
        "//tensorflow/lite/c:common",
        "//tensorflow/lite/kernels:cpu_backend_context",
        "//tensorflow/lite/kernels:op_macros",
    ],
)

cc_library(
    name = "kernel_utils",
    srcs = ["kernel_utils.cc"],
    hdrs = ["kernel_utils.h"],
    copts = tflite_copts() + micro_copts(),
    deps = [
        ":tensor_utils",
        "//tensorflow/lite/c:common",
    ],
)

# Audio support classes imported directly from TensorFlow.
cc_library(
    name = "audio_utils",
    srcs = [
        "mfcc.cc",
        "mfcc_dct.cc",
        "mfcc_mel_filterbank.cc",
        "spectrogram.cc",
    ],
    hdrs = [
        "mfcc.h",
        "mfcc_dct.h",
        "mfcc_mel_filterbank.h",
        "spectrogram.h",
    ],
    copts = tflite_copts(),
    deps = [
        "//third_party/fft2d:fft2d_headers",
        "@fft2d",
    ],
)

cc_library(
    name = "tensor_utils",
    srcs = [
        "tensor_utils.cc",
    ],
    hdrs = [
        "tensor_utils.h",
    ],
    copts = tflite_copts() + NEON_FLAGS_IF_APPLICABLE,
    deps = [
        ":cpu_check",
        "//third_party/eigen3",
        "//tensorflow/lite/c:common",
        "//tensorflow/lite/kernels:cpu_backend_context",
    ] + select({
        ":aarch64": [
            ":neon_tensor_utils",
        ],
        ":arm": [
            ":neon_tensor_utils",
        ],
        ":arm64-v8a": [
            ":neon_tensor_utils",
        ],
        ":armeabi-v7a": [
            ":neon_tensor_utils",
        ],
        ":armv7a": [
            ":neon_tensor_utils",
        ],
        ":haswell": [
            ":sse_tensor_utils",
        ],
        ":ios_armv7": [
            ":neon_tensor_utils",
        ],
        ":ios_arm64": [
            ":neon_tensor_utils",
        ],
        ":ios_arm64e": [
            ":neon_tensor_utils",
        ],
        ":raspberry_pi_with_neon": [
            ":neon_tensor_utils",
        ],
        ":ios_x86_64": [
            ":sse_tensor_utils",
        ],
        ":x86_64": [
            ":sse_tensor_utils",
        ],
        ":x86": [
            ":sse_tensor_utils",
        ],
        ":k8": [
            ":sse_tensor_utils",
        ],
        ":darwin": [
            ":sse_tensor_utils",
        ],
        ":darwin_x86_64": [
            ":sse_tensor_utils",
        ],
        ":freebsd": [
            ":sse_tensor_utils",
        ],
        ":windows": [":sse_tensor_utils"],
        "//conditions:default": [
            ":portable_tensor_utils",
        ],
    }),
)

cc_library(
    name = "test_util",
    srcs = ["test_util.cc"],
    hdrs = ["test_util.h"],
    copts = tflite_copts(),
    linkopts = select({
        "//tensorflow:windows": [],
        "//conditions:default": ["-lm"],
    }),
    deps = [
        ":types",
    ],
)

cc_test(
    name = "tensor_utils_test",
    srcs = ["tensor_utils_test.cc"],
    linkopts = select({
        "//tensorflow:android": [
            "-fPIE -pie",
        ],
        "//conditions:default": [],
    }),
    linkstatic = 1,
    deps = [
        ":quantization_util",
        ":tensor_utils",
        "//tensorflow/lite/c:common",
        "//tensorflow/lite/kernels:test_util",
        "@com_google_googletest//:gtest_main",
    ],
)

cc_test(
    name = "depthwiseconv_float_test",
    srcs = ["depthwiseconv_float_test.cc"],
    deps = [
        ":common",
        ":cpu_check",
        ":optimized_base",
        ":reference_base",
        ":test_util",
        ":types",
        "@com_google_googletest//:gtest_main",
    ],
)

cc_test(
    name = "depthwiseconv_quantized_test",
    srcs = [
        "depthwiseconv_quantized_test.cc",
        "optimized/depthwiseconv_uint8_transitional.h",
    ],
    copts = tflite_copts(),
    shard_count = 2,
    deps = [
        ":compatibility",
        ":cpu_check",
        ":optimized_base",
        ":reference_base",
        ":test_util",
        ":types",
        "//tensorflow/lite/experimental/ruy:context",
        "//tensorflow/lite/kernels:cpu_backend_context",
        "@com_google_absl//absl/strings",
        "@com_google_googletest//:gtest_main",
    ],
)

cc_test(
    name = "depthwiseconv_per_channel_quantized_test",
    srcs = [
        "depthwiseconv_per_channel_quantized_test.cc",
    ],
    shard_count = 2,
    deps = [
        ":common",
        ":optimized_base",
        ":quantization_util",
        ":reference_base",
        ":test_util",
        ":types",
        "@com_google_googletest//:gtest_main",
    ],
)

cc_test(
<<<<<<< HEAD
    name = "conv_per_channel_quantized_16x8_test",
    srcs = [
        "conv_per_channel_quantized_16x8_test.cc",
=======
    name = "depthwiseconv_per_channel_quantized_16x8_test",
    srcs = [
        "depthwiseconv_per_channel_quantized_16x8_test.cc",
>>>>>>> ce59219b
    ],
    shard_count = 2,
    deps = [
        ":common",
        ":optimized_base",
        ":quantization_util",
        ":reference_base",
        ":test_util",
        ":types",
        "@com_google_googletest//:gtest_main",
    ],
)

cc_test(
    name = "resize_bilinear_test",
    srcs = ["resize_bilinear_test.cc"],
    deps = [
        ":optimized_base",
        ":reference_base",
        ":test_util",
        ":types",
        "@com_google_googletest//:gtest_main",
    ],
)

cc_test(
    name = "resize_nearest_neighbor_test",
    srcs = ["resize_nearest_neighbor_test.cc"],
    deps = [
        ":optimized_base",
        ":reference_base",
        ":test_util",
        ":types",
        "@com_google_googletest//:gtest_main",
    ],
)

cc_test(
    name = "softmax_quantized_test",
    timeout = "long",
    srcs = [
        "softmax_quantized_test.cc",
    ],
    shard_count = 4,
    deps = [
        ":optimized_base",
        ":quantization_util",
        ":reference_base",
        ":test_util",
        "//tensorflow/lite:string",
        "@com_google_googletest//:gtest_main",
    ],
)

cc_test(
    name = "strided_slice_logic_test",
    timeout = "moderate",
    srcs = [
        "strided_slice_logic_test.cc",
    ],
    shard_count = 4,
    deps = [
        ":strided_slice_logic",
        "@com_google_googletest//:gtest_main",
    ],
)

cc_test(
    name = "logsoftmax_quantized_test",
    timeout = "long",
    srcs = [
        "logsoftmax_quantized_test.cc",
    ],
    shard_count = 4,
    tags = [
        # TODO(b/122242739): Reenable after fixing the flakiness?
        "nomac",
        "tflite_not_portable",
    ],
    deps = [
        ":optimized_base",
        ":quantization_util",
        ":reference_base",
        ":test_util",
        "//tensorflow/lite:string",
        "@com_google_googletest//:gtest_main",
    ],
)

cc_test(
    name = "averagepool_quantized_test",
    timeout = "long",
    srcs = [
        "averagepool_quantized_test.cc",
    ],
    shard_count = 1,
    deps = [
        ":optimized_base",
        ":quantization_util",
        ":reference_base",
        ":test_util",
        "//tensorflow/lite:string",
        "@com_google_googletest//:gtest_main",
    ],
)

cc_test(
    name = "maxpool_quantized_test",
    timeout = "long",
    srcs = [
        "maxpool_quantized_test.cc",
    ],
    shard_count = 1,
    deps = [
        ":optimized_base",
        ":quantization_util",
        ":reference_base",
        ":test_util",
        "//tensorflow/lite:string",
        "@com_google_googletest//:gtest_main",
    ],
)

cc_test(
    name = "log_quantized_test",
    srcs = ["log_quantized_test.cc"],
    linkopts = select({
        "//tensorflow:windows": [],
        "//conditions:default": ["-lm"],
    }),
    deps = [
        ":optimized_base",
        ":reference_base",
        "//tensorflow/lite:string",
        "@com_google_googletest//:gtest_main",
    ],
)

cc_library(
    name = "cpu_check",
    hdrs = [
        "optimized/cpu_check.h",
        "optimized/neon_check.h",
        "optimized/sse_check.h",
    ],
    copts = tflite_copts(),
    deps = [
        "//tensorflow/lite/kernels:cpu_backend_context",
    ] + select({
        ":haswell": tflite_deps_intel,
        ":ios_x86_64": tflite_deps_intel,
        ":k8": tflite_deps_intel,
        ":x86": tflite_deps_intel,
        ":x86_64": tflite_deps_intel,
        ":darwin": tflite_deps_intel,
        ":darwin_x86_64": tflite_deps_intel,
        ":freebsd": tflite_deps_intel,
        ":windows": tflite_deps_intel,
        "//conditions:default": [],
    }),
)

cc_test(
    name = "batch_to_space_nd_test",
    srcs = ["batch_to_space_nd_test.cc"],
    deps = [
        ":optimized_base",
        "@com_google_googletest//:gtest_main",
    ],
)

cc_test(
    name = "non_max_suppression_test",
    srcs = ["non_max_suppression_test.cc"],
    deps = [
        ":reference_base",
        "//tensorflow/lite/kernels:test_util",
        "@com_google_googletest//:gtest_main",
    ],
)

exports_files(["optimized/eigen_tensor_reduced_instantiations_oss.h"])

filegroup(
    name = "optimized_op_headers",
    srcs = glob([
        "optimized/*.h",
    ]),
    visibility = ["//tensorflow/lite:__subpackages__"],
)

filegroup(
    name = "reference_op_headers",
    srcs = glob([
        "reference/*.h",
    ]),
    visibility = ["//tensorflow/lite:__subpackages__"],
)

filegroup(
    name = "headers",
    srcs = glob([
        "*.h",
    ]),
    visibility = ["//tensorflow/lite:__subpackages__"],
)

transitive_hdrs(
    name = "nnapi_external_headers",
    visibility = ["//tensorflow/lite:__subpackages__"],
    deps = [
        "//third_party/eigen3",
        "@gemmlowp",
    ],
)

# ---------------------------------------------------------
# The public target "install_nnapi_extra_headers" is only
# used for external targets that requires exporting optmized
# and reference op headers.

genrule(
    name = "install_nnapi_extra_headers",
    srcs = [
        ":nnapi_external_headers",
        ":headers",
        ":optimized_op_headers",
        ":reference_op_headers",
    ],
    outs = ["include"],
    cmd = """
    mkdir $@
    for f in $(SRCS); do
      d="$${f%/*}"
      d="$${d#bazel-out*genfiles/}"
      d="$${d#*external/eigen_archive/}"

      if [[ $${d} == *local_config_* ]]; then
        continue
      fi

      if [[ $${d} == external* ]]; then
        extname="$${d#*external/}"
        extname="$${extname%%/*}"
        if [[ $${TF_SYSTEM_LIBS:-} == *$${extname}* ]]; then
          continue
        fi
      fi

      mkdir -p "$@/$${d}"
      cp "$${f}" "$@/$${d}/"
    done
    """,
    tags = ["manual"],
    visibility = ["//visibility:private"],
)

tflite_portable_test_suite_combined(combine_conditions = {"deps": ["//testing/base/public:gunit_main"]})<|MERGE_RESOLUTION|>--- conflicted
+++ resolved
@@ -844,15 +844,26 @@
 )
 
 cc_test(
-<<<<<<< HEAD
     name = "conv_per_channel_quantized_16x8_test",
     srcs = [
         "conv_per_channel_quantized_16x8_test.cc",
-=======
+    ],
+    shard_count = 2,
+    deps = [
+        ":common",
+        ":optimized_base",
+        ":quantization_util",
+        ":reference_base",
+        ":test_util",
+        ":types",
+        "@com_google_googletest//:gtest_main",
+    ],
+)
+      
+cc_test(
     name = "depthwiseconv_per_channel_quantized_16x8_test",
     srcs = [
         "depthwiseconv_per_channel_quantized_16x8_test.cc",
->>>>>>> ce59219b
     ],
     shard_count = 2,
     deps = [
